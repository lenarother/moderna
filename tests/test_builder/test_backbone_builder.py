--- conflicted
+++ resolved
@@ -58,15 +58,8 @@
         self.assertTrue(self.resi2["O5'"])
         self.assertEqual(self.resi2["P"].fullname, ' P')
         self.assertEqual(self.resi2["O5'"].fullname, " O5'")
-<<<<<<< HEAD
         self.assertEqual(self.resi2["P"].element, 'P')
         self.assertEqual(self.resi2["O5'"].element, "O")
-        
-=======
-        if BIO153:
-            self.assertEqual(self.resi2["P"].element, 'P')
-            self.assertEqual(self.resi2["O5'"].element, "O")
->>>>>>> 6bf83e86
 
     def test_build_op1op2(self):
         """Checks whether the OP1 and OP2 atoms are constructed."""
